--- conflicted
+++ resolved
@@ -108,11 +108,7 @@
                         output,
                         height,
                         from_coinbase,
-<<<<<<< HEAD
-                        lock_time: transaction::LockTime::unlocked(),
-=======
                         lock_time: LockTime::unlocked(),
->>>>>>> fe02af75
                     };
 
                     transcript.push((Request::AwaitUtxo(outpoint), Ok(Response::Utxo(utxo))));
