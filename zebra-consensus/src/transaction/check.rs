--- conflicted
+++ resolved
@@ -12,11 +12,8 @@
     orchard::Flags,
     parameters::{Network, NetworkUpgrade},
     primitives::zcash_note_encryption,
-<<<<<<< HEAD
-    transaction::{LockTime, Transaction}, transparent,
-=======
     transaction::{LockTime, Transaction, self},
->>>>>>> f0050b8f
+    transparent,
 };
 
 use zebra_chain::komodo_hardfork::NN;
